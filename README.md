# Cross-Species Connectivity Gradient Analysis Pipeline

This repository contains a suite of Python scripts designed to process, analyze, and visualize brain connectivity blueprints, with a focus on computing and comparing connectivity gradients across different primate species (e.g., humans and chimpanzees). The pipeline includes steps for averaging blueprints, masking, individual species gradient computation, data downsampling via k-means, cross-species gradient computation, and interactive visualization of the results.
You can also find an online version of the 2-D interactive plot of this work in https://gfreches.pythonanywhere.com/

## Table of Contents
1.  [Prerequisites](#prerequisites)
2.  [Setup](#setup)
3.  [Directory Structure](#directory-structure)
4.  [Pipeline Overview & Script Usage](#pipeline-overview--script-usage)
    * [Script 1: Average Blueprints](#script-1-average-blueprints)
    * [Script 2: Mask Blueprints](#script-2-mask-blueprints)
    * [Script 3: Compute Individual Species Gradients](#script-3-compute-individual-species-gradients)
    * [Script 4: Visualize Individual/Combined Gradients (Static Plots)](#script-4-visualize-individualcombined-gradients-static-plots)
    * [Script 5: Downsample Blueprints via K-Means](#script-5-downsample-blueprints-via-k-means)
    * [Script 6: Compute Cross-Species Gradients](#script-6-compute-cross-species-gradients)
    * [Script 7: Interactive Gradient Visualization (Dash App)](#script-7-interactive-gradient-visualization-dash-app)
    * [Script 8: Plot Cross-Species Gradients (Static Scatter Plots)](#script-8-plot-cross-species-gradients-static-scatter-plots)
<<<<<<< HEAD
    * [Script 9: Plot Consolidated Spider Plots](#script-9-plot-consolidated-spider-plots)
=======
>>>>>>> f9d83580
5.  [Outputs](#outputs)

## Prerequisites

* Python 3.7+
* Required Python packages (see `requirements.txt`)

## Setup

1.  **Clone the repository (if applicable):**
    ```bash
    git clone https://github.com/gfreches/cross-species-conngrads.git
    cd cross-species-conngrads
    ```

2.  **Create a virtual environment (recommended):**
    ```bash
    python3 -m venv venv
    source venv/bin/activate  # On Windows use `venv\Scripts\activate`
    ```

3.  **Install dependencies:**
    ```bash
    pip install -r requirements.txt
    ```

## Directory Structure

A recommended directory structure for your data and results:
```
your_project_root/
├── data/
│   ├── subject_lists/              # Text files listing subject IDs per species
│   │   ├── human_subjects.txt
│   │   └── chimpanzee_subjects.txt
│   ├── raw_individual_blueprints/  # Original .dscalar.nii or .func.gii blueprints
│   │   └── <species_name>/         # e.g., human, chimpanzee
│   │       └── <subject_id_specific_directory_pattern>/ # e.g., subject1_bp_midthickness_inv_L
│   │           └── <blueprint_filename>                 # e.g., BP.L.dscalar.nii
│   └── masks/                        # Temporal lobe (or other ROI) masks
│       └── <species_name>/
│           └── <species_name>_.func.gii # e.g., human_L.func.gii
├── results/                        # Main output directory for the pipeline
│   ├── 1_average_blueprints/
│   │   └── <species_name>/         # Output of Script 1
│   ├── 2_masked_average_blueprints/
│   │   └── <species_name>/         # Output of Script 2
│   ├── 3_individual_species_gradients/
│   │   └── <species_name>/         # Output of Script 3
│   ├── 4_static_gradient_plots/
│   │   └── <species_name>/         # Output of Script 4
│   ├── 5_downsampled_blueprints/
│   │   └── <species_name>/         # Output of Script 5 (centroids, labels, etc.)
│   └── 6_cross_species_gradients/
│       ├── intermediates/          # .npy, .npz, plots from cross-species run
│       │   └── <run_identifier>/
│       └── <species_name>/         # Remapped cross-species gradients per species
│           └── cross_species_gradients_remapped/
<<<<<<< HEAD
│   ├── 8_static_cross_species_plots/ # Output of Script 8
│   └── 9_consolidated_spider_plots/  # Output of Script 9
└── code/                        # Where your Python scripts (1-9) reside
=======
│   └── 8_static_cross_species_plots/ # Output of Script 8
└── code/                        # Where your Python scripts (1-8) reside
>>>>>>> f9d83580
├── 1_average_blueprints.py
├── 2_mask_blueprints.py
├── 3_individual_species_gradients.py
├── 4_visualize_gradients.py
├── 5_downsample_blueprints.py
├── 6_cross_species_gradients.py
├── 7_interactive_analyse_cross_species.py
<<<<<<< HEAD
├── 8_plot_cross_species_gradients.py
└── 9_plot_consolidated_spider_plots.py
=======
└── 8_plot_cross_species_gradients.py
>>>>>>> f9d83580
```

*Adjust paths in the script commands according to your actual structure.*

## Pipeline Overview & Script Usage

This pipeline processes connectivity blueprints through several stages:

### Script 1: Average Blueprints
* **Name**: `1_average_blueprints.py`
* **Function**: Calculates and saves the average connectivity blueprint for a given species and hemisphere from individual subject blueprint files (e.g., `.dscalar.nii`). Output is a `.func.gii` file.
* **Example Command**:
    ```bash
    python scripts/1_average_blueprints.py \
        --species_name "human" \
        --subject_list_file "data/subject_lists/human_subjects.txt" \
        --data_base_dir "data/raw_individual_blueprints/" \
        --output_base_dir "results/1_average_blueprints/" \
        --hemispheres "L,R" \
        --subject_dir_pattern "{subject_id}_bp_midthickness_inv_{hemisphere}" \
        --blueprint_filename "BP.{hemisphere}.dscalar.nii"
    ```
* **Key Arguments**:
    * `--species_name`: Name of the species.
    * `--subject_list_file`: Path to file listing subject IDs.
    * `--data_base_dir`: Base directory for raw input data.
    * `--output_base_dir`: Base directory where averaged blueprints will be saved (a subdirectory for `species_name` will be created).
    * `--subject_dir_pattern`: Pattern for subject-specific data directories.
    * `--blueprint_filename`: Filename of blueprint files within subject directories.

### Script 2: Mask Blueprints
* **Name**: `2_mask_blueprints.py`
* **Function**: Masks the averaged `.func.gii` blueprints (from Script 1) with a given region of interest (ROI) mask (e.g., temporal lobe).
* **Example Command**:
    ```bash
    python code/2_mask_blueprints.py \
        --species_name "human" \
        --input_avg_blueprint_basedir "results/1_average_blueprints/" \
        --mask_files_basedir "data/masks/" \
        --output_masked_blueprint_basedir "results/2_masked_average_blueprints/" \
        --hemispheres "L,R" \
        --mask_name_pattern "{species_name}_{hemisphere}.func.gii" \
        --avg_blueprint_name_pattern "average_{species_name}_blueprint.{hemisphere}.func.gii" \
        --output_masked_name_pattern "average_{species_name}_blueprint.{hemisphere}_temporal_lobe_masked.func.gii"
    ```
* **Key Arguments**:
    * `--input_avg_blueprint_basedir`: Directory with averaged blueprints from Script 1 (expects species subfolders).
    * `--mask_files_basedir`: Directory with mask `.func.gii` files (expects species subfolders).
    * `--output_masked_blueprint_basedir`: Directory where masked blueprints will be saved (species subfolder created).
    * `--mask_name_pattern`: Filename pattern for mask files.

### Script 3: Compute Individual Species Gradients
* **Name**: `3_individual_species_gradients.py` (or `3_compute_gradients.py`)
* **Function**: Computes connectivity gradients within the masked region for each species/hemisphere separately using spectral embedding.
* **Example Command**:
    ```bash
    python code/3_individual_species_gradients.py \
        --input_masked_blueprint_dir "results/2_masked_average_blueprints/" \
        --input_mask_dir "data/masks/" \
        --output_dir "results/3_individual_species_gradients/" \
        --species_list "human,chimpanzee" \
        --hemispheres "L,R" \
        --masked_blueprint_pattern "average_{species_name}_blueprint.{hemisphere}_temporal_lobe_masked.func.gii" \
        --mask_pattern "{species_name}_{hemisphere}.func.gii" \
        --max_gradients 10 
    ```
* **Key Arguments**:
    * `--input_masked_blueprint_dir`: Output directory from Script 2.
    * `--input_mask_dir`: Directory with mask files (used to define TL vertices).
    * `--output_dir`: Base directory for saving gradients, plots, and intermediates.
    * `--species_list`: Comma-separated species to process.
    * `--masked_blueprint_pattern`: Filename pattern for inputs from Script 2.
    * `--mask_pattern`: Filename pattern for mask files.

### Script 4: Visualize Individual/Combined Gradients (Static Plots)
* **Name**: `4_visualize_gradients.py` (or `4_individual_species_gradients_analysis.py`)
* **Function**: Generates static 2D or 3D scatter plots of temporal lobe vertices in gradient space, using outputs from Script 3. Can plot "individual" hemisphere gradients or "combined" (if Script 3 produces such outputs, or adapt to use outputs of Script 6 for combined visualization).
* **Example (Plotting Individual Gradients from Script 3):**
    ```bash
    python code/4_visualize_gradients.py \
        --gradient_input_dir "results/3_individual_species_gradients/" \
        --mask_input_dir "data/masks/" \
        --plot_output_dir "results/4_static_gradient_plots/" \
        --species_list "human,chimpanzee" \
        --mask_pattern "{species_name}_{hemisphere}.func.gii" \
        --plot_type "individual" \
        --gradient_pattern_individual "all_computed_gradients_{species_name}_{hemisphere}_SEPARATE.func.gii" \
        --gradients_to_plot "1,2" 
    ```
* **Key Arguments**:
    * `--gradient_input_dir`: Output directory from Script 3 (or Script 6 if plotting combined cross-species).
    * `--plot_type`: "individual" or "combined".
    * `--gradient_pattern_individual` / `--gradient_pattern_combined`: Patterns for gradient files.
    * `--gradients_to_plot`: Comma-separated 1-indexed gradient numbers (e.g., "1,2").

### Script 5: Downsample Blueprints via K-Means
* **Name**: `5_downsample_blueprints.py`
* **Function**: Downsamples masked average blueprints (from Script 2) for specified source species using k-means clustering. The number of clusters (`k`) is determined by the temporal lobe vertex count of a specified `target_k_species`. Outputs include centroid profiles (`.npy`), vertex labels (`.npy`), and a visual downsampled blueprint (`.func.gii`).
* **Example Command**:
    ```bash
    python code/5_downsample_blueprints.py \
        --input_masked_blueprint_dir "results/2_masked_average_blueprints/" \
        --input_mask_dir "data/masks/" \
        --output_dir "results/5_downsampled_blueprints/" \
        --source_species_list "human" \
        --target_species_for_k "chimpanzee" \
        --hemispheres "L,R" \
        --masked_blueprint_pattern "average_{species_name}_blueprint.{hemisphere}_temporal_lobe_masked.func.gii" \
        --mask_pattern "{species_name}_{hemisphere}.func.gii" \
        --n_tracts_expected 20
    ```
* **Key Arguments**:
    * `--input_masked_blueprint_dir`: Output from Script 2.
    * `--input_mask_dir`: Directory with masks (for source species and for target_k_species).
    * `--output_dir`: Base directory for downsampled outputs.
    * `--source_species_list`: Species to downsample.
    * `--target_species_for_k`: Species whose TL vertex count defines `k`.

### Script 6: Compute Cross-Species Gradients
* **Name**: `6_cross_species_gradients.py`
* **Function**: Performs a joint spectral embedding using a combination of data: original masked blueprints for the `target_k_species` (e.g., chimpanzee, from Script 2) and downsampled centroid profiles for other species (e.g., human, from Script 5). Outputs remapped cross-species gradients as `.func.gii` for each species and an `.npz` archive with detailed embedding information.
* **Example Command**:
    ```bash
    python code/6_cross_species_gradients.py \
        --target_species_bp_dir "results/2_masked_average_blueprints/" \
        --other_species_downsampled_dir "results/5_downsampled_blueprints/" \
        --mask_dir "data/masks/" \
        --output_dir "results/6_cross_species_gradients/" \
        --species_list_for_lle "human,chimpanzee" \
        --target_k_species "chimpanzee" \
        --hemispheres_to_process "L,R" \
        --target_species_bp_pattern "average_{species_name}_blueprint.{hemisphere}_temporal_lobe_masked.func.gii" \
        --downsampled_centroid_pattern "{species_name}_{hemisphere}_k{k_val}_centroids.npy" \
        --mask_pattern "{species_name}_{hemisphere}.func.gii" \
        --num_gradients_to_save 10
    ```
* **Key Arguments**:
    * `--target_species_bp_dir`: Path to masked blueprints of the species defining `k` (Script 2 output).
    * `--other_species_downsampled_dir`: Path to downsampled data for other species (Script 5 output).
    * `--mask_dir`: Path to masks for all species (used for remapping).
    * `--output_dir`: Base directory for cross-species outputs.
    * `--species_list_for_lle`: All species to include in the joint embedding.
    * `--target_k_species`: The reference species.

### Script 7: Interactive Gradient Visualization (Dash App)
* **Name**: `7_interactive_analyse_cross_species.py`
* **Function**: Launches an interactive Dash web application to visualize the cross-species gradients (G1 vs G2) from the `.npz` file generated by Script 6. Allows clicking on points to see their original connectivity profiles (spider plots) and find closest neighbors.
* **Example Command**:
    ```bash
    python code/7_interactive_analyse_cross_species.py \
        --npz_file "results/6_cross_species_gradients/intermediates/human_chimpanzee_CrossSpecies_kRef_chimpanzee/cross_species_embedding_data_human_chimpanzee_CrossSpecies_kRef_chimpanzee.npz" \
        --average_bp_dir "results/2_masked_average_blueprints/" \
        --n_tracts 20 \
        --tract_names "AC,AF,AR,CBD,CBP,CBT,CST,FA,FMI,FMA,FX,IFOF,ILF,MDLF,OR,SLF I,SLF II,SLF III,UF,VOF" \
        --port 8051 
    ```
* **Key Arguments**:
    * `--npz_file`: Path to the `.npz` output file from Script 6.
    * `--average_bp_dir`: Path to masked average blueprints (Script 2 output), needed for spider plots.
    * `--n_tracts`, `--tract_names`: Configuration for spider plots.
    * `--host`, `--port`, `--debug`: For running the Dash application.
* **Accessing the App**: After running, open your web browser and go to `http://<host>:<port>/` (e.g., `http://127.0.0.1:8051/`).

### Script 8: Plot Cross-Species Gradients (Static Scatter Plots)
* **Name**: `8_plot_cross_species_gradients.py`
* **Function**: Generates static 2D scatter plots from the cross-species gradient data (`.npz` file) created by Script 6. This is useful for creating publication-quality figures of specific gradient comparisons (e.g., G1 vs G2, G1 vs G3).
* **Example Command**:
    ```bash
    python code/8_plot_cross_species_gradients.py \
        --npz_file "results/6_cross_species_gradients/intermediates/human_chimpanzee_CrossSpecies_kRef_chimpanzee/cross_species_embedding_data_human_chimpanzee_CrossSpecies_kRef_chimpanzee.npz" \
        --output_dir "results/8_static_cross_species_plots/" \
        --gradient_pairs "0_1,0_2"
    ```
* **Key Arguments**:
    * `--npz_file`: Path to the `.npz` output file from Script 6 containing the cross-species embedding data.
    * `--output_dir`: Directory where the output `.png` scatter plots will be saved.
    * `--gradient_pairs`: Comma-separated list of gradient pairs to plot. The indices are 0-based. For example, `"0_1"` plots Gradient 1 vs Gradient 2. `"0_1,0_2,1_2"` would create three separate plots.

<<<<<<< HEAD
### Script 9: Plot Consolidated Spider Plots
* **Name**: `9_plot_consolidated_spider_plots.py`
* **Function**: For each specified cross-species gradient, this script identifies the vertices (or centroids) that show the minimum and maximum expression of that gradient for each species/hemisphere. It then generates two consolidated spider plots per gradient: one for the max-expressing vertices and one for the min-expressing vertices, overlaying the blueprint profiles from all four species/hemisphere combinations.
* **Example Command**:
    ```bash
    python code/9_plot_consolidated_spider_plots.py \
        --npz_file "results/6_cross_species_gradients/intermediates/human_chimpanzee_CrossSpecies_kRef_chimpanzee/cross_species_embedding_data_human_chimpanzee_CrossSpecies_kRef_chimpanzee.npz" \
        --masked_blueprint_dir "results/2_masked_average_blueprints/" \
        --downsampled_data_dir "results/5_downsampled_blueprints/" \
        --mask_base_dir "data/masks/" \
        --output_dir "results/9_consolidated_spider_plots/" \
        --gradients "0,1" \
        --target_k_species "chimpanzee"
    ```
* **Key Arguments**:
    * `--npz_file`: Path to the cross-species `.npz` file from script 6.
    * `--masked_blueprint_dir`: Directory for masked average blueprints (script 2 output), used to get the blueprint profiles for plotting.
    * `--downsampled_data_dir`: Directory for downsampled data (script 5 output), needed to map centroids back to original vertices for non-target species.
    * `--mask_base_dir`: Directory for all species' masks, used to identify original temporal lobe vertices.
    * `--output_dir`: Directory to save the output spider plot images.
    * `--gradients`: Comma-separated list of 0-indexed gradients to analyze.
    * `--target_k_species`: The species that was used as the reference for k-means downsampling (e.g., 'chimpanzee'). This is crucial for correctly locating data for other species.

=======
>>>>>>> f9d83580
## Outputs

The pipeline generates several types of outputs in the specified `results` subdirectories:

* **Averaged Blueprints**: `.func.gii` files (Script 1).
* **Masked Blueprints**: `.func.gii` files, focused on the ROI (Script 2).
* **Individual Species Gradients**: `.func.gii` gradient maps, `.npy` intermediate files, and dimensionality evaluation plots (Script 3).
* **Static Gradient Scatter Plots**: `.png` files (Script 4).
* **Downsampled Blueprint Data**: `.npy` files for centroids and labels, and a visual `.func.gii` (Script 5).
* **Cross-Species Gradients**:
    * Remapped `.func.gii` gradient files for each species.
    * An `.npz` archive containing the raw joint embedding, segment information, and eigenvalues.
    * Intermediate `.npy` files and dimensionality evaluation plots (Script 6).
* **Interactive Visualization**: A web application (Script 7).
<<<<<<< HEAD
* **Cross-Species Scatter Plots**: Static `.png` files showing relationships between different cross-species gradients (Script 8).
* **Consolidated Spider Plots**: `.png` files showing the blueprint profiles of the vertices that express the minimum and maximum values for each cross-species gradient (Script 9).
=======
* **Cross-Species Scatter Plots**: Static `.png` files showing relationships between different cross-species gradients (Script 8).
>>>>>>> f9d83580
<|MERGE_RESOLUTION|>--- conflicted
+++ resolved
@@ -16,10 +16,8 @@
     * [Script 6: Compute Cross-Species Gradients](#script-6-compute-cross-species-gradients)
     * [Script 7: Interactive Gradient Visualization (Dash App)](#script-7-interactive-gradient-visualization-dash-app)
     * [Script 8: Plot Cross-Species Gradients (Static Scatter Plots)](#script-8-plot-cross-species-gradients-static-scatter-plots)
-<<<<<<< HEAD
     * [Script 9: Plot Consolidated Spider Plots](#script-9-plot-consolidated-spider-plots)
-=======
->>>>>>> f9d83580
+
 5.  [Outputs](#outputs)
 
 ## Prerequisites
@@ -78,14 +76,10 @@
 │       │   └── <run_identifier>/
 │       └── <species_name>/         # Remapped cross-species gradients per species
 │           └── cross_species_gradients_remapped/
-<<<<<<< HEAD
 │   ├── 8_static_cross_species_plots/ # Output of Script 8
 │   └── 9_consolidated_spider_plots/  # Output of Script 9
 └── code/                        # Where your Python scripts (1-9) reside
-=======
-│   └── 8_static_cross_species_plots/ # Output of Script 8
-└── code/                        # Where your Python scripts (1-8) reside
->>>>>>> f9d83580
+
 ├── 1_average_blueprints.py
 ├── 2_mask_blueprints.py
 ├── 3_individual_species_gradients.py
@@ -93,12 +87,9 @@
 ├── 5_downsample_blueprints.py
 ├── 6_cross_species_gradients.py
 ├── 7_interactive_analyse_cross_species.py
-<<<<<<< HEAD
 ├── 8_plot_cross_species_gradients.py
 └── 9_plot_consolidated_spider_plots.py
-=======
-└── 8_plot_cross_species_gradients.py
->>>>>>> f9d83580
+
 ```
 
 *Adjust paths in the script commands according to your actual structure.*
@@ -277,7 +268,6 @@
     * `--output_dir`: Directory where the output `.png` scatter plots will be saved.
     * `--gradient_pairs`: Comma-separated list of gradient pairs to plot. The indices are 0-based. For example, `"0_1"` plots Gradient 1 vs Gradient 2. `"0_1,0_2,1_2"` would create three separate plots.
 
-<<<<<<< HEAD
 ### Script 9: Plot Consolidated Spider Plots
 * **Name**: `9_plot_consolidated_spider_plots.py`
 * **Function**: For each specified cross-species gradient, this script identifies the vertices (or centroids) that show the minimum and maximum expression of that gradient for each species/hemisphere. It then generates two consolidated spider plots per gradient: one for the max-expressing vertices and one for the min-expressing vertices, overlaying the blueprint profiles from all four species/hemisphere combinations.
@@ -301,8 +291,6 @@
     * `--gradients`: Comma-separated list of 0-indexed gradients to analyze.
     * `--target_k_species`: The species that was used as the reference for k-means downsampling (e.g., 'chimpanzee'). This is crucial for correctly locating data for other species.
 
-=======
->>>>>>> f9d83580
 ## Outputs
 
 The pipeline generates several types of outputs in the specified `results` subdirectories:
@@ -317,9 +305,5 @@
     * An `.npz` archive containing the raw joint embedding, segment information, and eigenvalues.
     * Intermediate `.npy` files and dimensionality evaluation plots (Script 6).
 * **Interactive Visualization**: A web application (Script 7).
-<<<<<<< HEAD
 * **Cross-Species Scatter Plots**: Static `.png` files showing relationships between different cross-species gradients (Script 8).
-* **Consolidated Spider Plots**: `.png` files showing the blueprint profiles of the vertices that express the minimum and maximum values for each cross-species gradient (Script 9).
-=======
-* **Cross-Species Scatter Plots**: Static `.png` files showing relationships between different cross-species gradients (Script 8).
->>>>>>> f9d83580
+* **Consolidated Spider Plots**: `.png` files showing the blueprint profiles of the vertices that express the minimum and maximum values for each cross-species gradient (Script 9).
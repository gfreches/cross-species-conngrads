# Cross-Species Connectivity Gradient Analysis Pipeline

This repository contains a suite of Python scripts designed to process, analyze, and visualize brain connectivity blueprints, with a focus on computing and comparing connectivity gradients across different primate species (e.g., humans and chimpanzees). The pipeline includes steps for averaging blueprints, masking, individual species gradient computation, data downsampling via k-means, cross-species gradient computation, and interactive visualization of the results.
You can also find an online version of the 2-D interactive plot of this work in https://gfreches.pythonanywhere.com/

## Table of Contents
1.  [Prerequisites](#prerequisites)
2.  [Setup](#setup)
3.  [Directory Structure](#directory-structure)
4.  [Pipeline Overview & Script Usage](#pipeline-overview--script-usage)
    * [Script 1: Average Blueprints](#script-1-average-blueprints)
    * [Script 2: Mask Blueprints](#script-2-mask-blueprints)
    * [Script 3: Compute Individual Species Gradients](#script-3-compute-individual-species-gradients)
    * [Script 4: Visualize Individual/Combined Gradients (Static Plots)](#script-4-visualize-individualcombined-gradients-static-plots)
    * [Script 5: Downsample Blueprints via K-Means](#script-5-downsample-blueprints-via-k-means)
    * [Script 6: Compute Cross-Species Gradients](#script-6-compute-cross-species-gradients)
    * [Script 7: Interactive Gradient Visualization (Dash App)](#script-7-interactive-gradient-visualization-dash-app)
    * [Script 8: Plot Cross-Species Gradients (Static Scatter Plots)](#script-8-plot-cross-species-gradients-static-scatter-plots)
    * [Script 9: Plot Consolidated Spider Plots](#script-9-plot-consolidated-spider-plots)
<<<<<<< HEAD
    * [Script 10: Run Permutation Analysis](#script-10-run-permutation-analysis)
=======

>>>>>>> 037ca0e6
5.  [Outputs](#outputs)

## Prerequisites

* Python 3.7+
* Required Python packages (see `requirements.txt`)

## Setup

1.  **Clone the repository (if applicable):**
    ```bash
    git clone https://github.com/gfreches/cross-species-conngrads.git
    cd cross-species-conngrads
    ```

2.  **Create a virtual environment (recommended):**
    ```bash
    python3 -m venv venv
    source venv/bin/activate  # On Windows use `venv\Scripts\activate`
    ```

3.  **Install dependencies:**
    ```bash
    pip install -r requirements.txt
    ```

## Directory Structure

A recommended directory structure for your data and results:
```
your_project_root/
├── data/
│   ├── subject_lists/              # Text files listing subject IDs per species
│   │   ├── human_subjects.txt
│   │   └── chimpanzee_subjects.txt
│   ├── raw_individual_blueprints/  # Original .dscalar.nii or .func.gii blueprints
│   │   └── <species_name>/         # e.g., human, chimpanzee
│   │       └── <subject_id_specific_directory_pattern>/ # e.g., subject1_bp_midthickness_inv_L
│   │           └── <blueprint_filename>                 # e.g., BP.L.dscalar.nii
│   └── masks/                        # Temporal lobe (or other ROI) masks
│       └── <species_name>/
│           └── <species_name>_.func.gii # e.g., human_L.func.gii
├── results/                        # Main output directory for the pipeline
│   ├── 1_average_blueprints/
│   │   └── <species_name>/         # Output of Script 1
│   ├── 2_masked_average_blueprints/
│   │   └── <species_name>/         # Output of Script 2
│   ├── 3_individual_species_gradients/
│   │   └── <species_name>/         # Output of Script 3
│   ├── 4_static_gradient_plots/
│   │   └── <species_name>/         # Output of Script 4
│   ├── 5_downsampled_blueprints/
│   │   └── <species_name>/         # Output of Script 5 (centroids, labels, etc.)
│   └── 6_cross_species_gradients/
│       ├── intermediates/          # .npy, .npz, plots from cross-species run
│       │   └── <run_identifier>/
│       └── <species_name>/         # Remapped cross-species gradients per species
│           └── cross_species_gradients_remapped/
│   ├── 8_static_cross_species_plots/ # Output of Script 8
<<<<<<< HEAD
│   ├── 9_consolidated_spider_plots/  # Output of Script 9
│   └── 10_permutation_analysis/      # Output of Script 10
└── code/                        # Where your Python scripts (1-10) reside
=======
│   └── 9_consolidated_spider_plots/  # Output of Script 9
└── code/                        # Where your Python scripts (1-9) reside

>>>>>>> 037ca0e6
├── 1_average_blueprints.py
├── 2_mask_blueprints.py
├── 3_individual_species_gradients.py
├── 4_visualize_gradients.py
├── 5_downsample_blueprints.py
├── 6_cross_species_gradients.py
├── 7_interactive_analyse_cross_species.py
├── 8_plot_cross_species_gradients.py
<<<<<<< HEAD
├── 9_plot_consolidated_spider_plots.py
└── 10_run_permutation_analysis.py
=======
└── 9_plot_consolidated_spider_plots.py

>>>>>>> 037ca0e6
```

*Adjust paths in the script commands according to your actual structure.*

## Pipeline Overview & Script Usage

This pipeline processes connectivity blueprints through several stages:

### Script 1: Average Blueprints
* **Name**: `1_average_blueprints.py`
* **Function**: Calculates and saves the average connectivity blueprint for a given species and hemisphere from individual subject blueprint files (e.g., `.dscalar.nii`). Output is a `.func.gii` file.
* **Example Command**:
    ```bash
    python scripts/1_average_blueprints.py \
        --species_name "human" \
        --subject_list_file "data/subject_lists/human_subjects.txt" \
        --data_base_dir "data/raw_individual_blueprints/" \
        --output_base_dir "results/1_average_blueprints/" \
        --hemispheres "L,R" \
        --subject_dir_pattern "{subject_id}_bp_midthickness_inv_{hemisphere}" \
        --blueprint_filename "BP.{hemisphere}.dscalar.nii"
    ```
* **Key Arguments**:
    * `--species_name`: Name of the species.
    * `--subject_list_file`: Path to file listing subject IDs.
    * `--data_base_dir`: Base directory for raw input data.
    * `--output_base_dir`: Base directory where averaged blueprints will be saved (a subdirectory for `species_name` will be created).
    * `--subject_dir_pattern`: Pattern for subject-specific data directories.
    * `--blueprint_filename`: Filename of blueprint files within subject directories.

### Script 2: Mask Blueprints
* **Name**: `2_mask_blueprints.py`
* **Function**: Masks the averaged `.func.gii` blueprints (from Script 1) with a given region of interest (ROI) mask (e.g., temporal lobe).
* **Example Command**:
    ```bash
    python code/2_mask_blueprints.py \
        --species_name "human" \
        --input_avg_blueprint_basedir "results/1_average_blueprints/" \
        --mask_files_basedir "data/masks/" \
        --output_masked_blueprint_basedir "results/2_masked_average_blueprints/" \
        --hemispheres "L,R" \
        --mask_name_pattern "{species_name}_{hemisphere}.func.gii" \
        --avg_blueprint_name_pattern "average_{species_name}_blueprint.{hemisphere}.func.gii" \
        --output_masked_name_pattern "average_{species_name}_blueprint.{hemisphere}_temporal_lobe_masked.func.gii"
    ```
* **Key Arguments**:
    * `--input_avg_blueprint_basedir`: Directory with averaged blueprints from Script 1 (expects species subfolders).
    * `--mask_files_basedir`: Directory with mask `.func.gii` files (expects species subfolders).
    * `--output_masked_blueprint_basedir`: Directory where masked blueprints will be saved (species subfolder created).
    * `--mask_name_pattern`: Filename pattern for mask files.

### Script 3: Compute Individual Species Gradients
* **Name**: `3_individual_species_gradients.py` (or `3_compute_gradients.py`)
* **Function**: Computes connectivity gradients within the masked region for each species/hemisphere separately using spectral embedding.
* **Example Command**:
    ```bash
    python code/3_individual_species_gradients.py \
        --input_masked_blueprint_dir "results/2_masked_average_blueprints/" \
        --input_mask_dir "data/masks/" \
        --output_dir "results/3_individual_species_gradients/" \
        --species_list "human,chimpanzee" \
        --hemispheres "L,R" \
        --masked_blueprint_pattern "average_{species_name}_blueprint.{hemisphere}_temporal_lobe_masked.func.gii" \
        --mask_pattern "{species_name}_{hemisphere}.func.gii" \
        --max_gradients 10 
    ```
* **Key Arguments**:
    * `--input_masked_blueprint_dir`: Output directory from Script 2.
    * `--input_mask_dir`: Directory with mask files (used to define TL vertices).
    * `--output_dir`: Base directory for saving gradients, plots, and intermediates.
    * `--species_list`: Comma-separated species to process.
    * `--masked_blueprint_pattern`: Filename pattern for inputs from Script 2.
    * `--mask_pattern`: Filename pattern for mask files.

### Script 4: Visualize Individual/Combined Gradients (Static Plots)
* **Name**: `4_visualize_gradients.py` (or `4_individual_species_gradients_analysis.py`)
* **Function**: Generates static 2D or 3D scatter plots of temporal lobe vertices in gradient space, using outputs from Script 3. Can plot "individual" hemisphere gradients or "combined" (if Script 3 produces such outputs, or adapt to use outputs of Script 6 for combined visualization).
* **Example (Plotting Individual Gradients from Script 3):**
    ```bash
    python code/4_visualize_gradients.py \
        --gradient_input_dir "results/3_individual_species_gradients/" \
        --mask_input_dir "data/masks/" \
        --plot_output_dir "results/4_static_gradient_plots/" \
        --species_list "human,chimpanzee" \
        --mask_pattern "{species_name}_{hemisphere}.func.gii" \
        --plot_type "individual" \
        --gradient_pattern_individual "all_computed_gradients_{species_name}_{hemisphere}_SEPARATE.func.gii" \
        --gradients_to_plot "1,2" 
    ```
* **Key Arguments**:
    * `--gradient_input_dir`: Output directory from Script 3 (or Script 6 if plotting combined cross-species).
    * `--plot_type`: "individual" or "combined".
    * `--gradient_pattern_individual` / `--gradient_pattern_combined`: Patterns for gradient files.
    * `--gradients_to_plot`: Comma-separated 1-indexed gradient numbers (e.g., "1,2").

### Script 5: Downsample Blueprints via K-Means
* **Name**: `5_downsample_blueprints.py`
* **Function**: Downsamples masked average blueprints (from Script 2) for specified source species using k-means clustering. The number of clusters (`k`) is determined by the temporal lobe vertex count of a specified `target_k_species`. Outputs include centroid profiles (`.npy`), vertex labels (`.npy`), and a visual downsampled blueprint (`.func.gii`).
* **Example Command**:
    ```bash
    python code/5_downsample_blueprints.py \
        --input_masked_blueprint_dir "results/2_masked_average_blueprints/" \
        --input_mask_dir "data/masks/" \
        --output_dir "results/5_downsampled_blueprints/" \
        --source_species_list "human" \
        --target_species_for_k "chimpanzee" \
        --hemispheres "L,R" \
        --masked_blueprint_pattern "average_{species_name}_blueprint.{hemisphere}_temporal_lobe_masked.func.gii" \
        --mask_pattern "{species_name}_{hemisphere}.func.gii" \
        --n_tracts_expected 20
    ```
* **Key Arguments**:
    * `--input_masked_blueprint_dir`: Output from Script 2.
    * `--input_mask_dir`: Directory with masks (for source species and for target_k_species).
    * `--output_dir`: Base directory for downsampled outputs.
    * `--source_species_list`: Species to downsample.
    * `--target_species_for_k`: Species whose TL vertex count defines `k`.

### Script 6: Compute Cross-Species Gradients
* **Name**: `6_cross_species_gradients.py`
* **Function**: Performs a joint spectral embedding using a combination of data: original masked blueprints for the `target_k_species` (e.g., chimpanzee, from Script 2) and downsampled centroid profiles for other species (e.g., human, from Script 5). Outputs remapped cross-species gradients as `.func.gii` for each species and an `.npz` archive with detailed embedding information.
* **Example Command**:
    ```bash
    python code/6_cross_species_gradients.py \
        --target_species_bp_dir "results/2_masked_average_blueprints/" \
        --other_species_downsampled_dir "results/5_downsampled_blueprints/" \
        --mask_dir "data/masks/" \
        --output_dir "results/6_cross_species_gradients/" \
        --species_list_for_lle "human,chimpanzee" \
        --target_k_species "chimpanzee" \
        --hemispheres_to_process "L,R" \
        --target_species_bp_pattern "average_{species_name}_blueprint.{hemisphere}_temporal_lobe_masked.func.gii" \
        --downsampled_centroid_pattern "{species_name}_{hemisphere}_k{k_val}_centroids.npy" \
        --mask_pattern "{species_name}_{hemisphere}.func.gii" \
        --num_gradients_to_save 10
    ```
* **Key Arguments**:
    * `--target_species_bp_dir`: Path to masked blueprints of the species defining `k` (Script 2 output).
    * `--other_species_downsampled_dir`: Path to downsampled data for other species (Script 5 output).
    * `--mask_dir`: Path to masks for all species (used for remapping).
    * `--output_dir`: Base directory for cross-species outputs.
    * `--species_list_for_lle`: All species to include in the joint embedding.
    * `--target_k_species`: The reference species.

### Script 7: Interactive Gradient Visualization (Dash App)
* **Name**: `7_interactive_analyse_cross_species.py`
* **Function**: Launches an interactive Dash web application to visualize the cross-species gradients (G1 vs G2) from the `.npz` file generated by Script 6. Allows clicking on points to see their original connectivity profiles (spider plots) and find closest neighbors.
* **Example Command**:
    ```bash
    python code/7_interactive_analyse_cross_species.py \
        --npz_file "results/6_cross_species_gradients/intermediates/human_chimpanzee_CrossSpecies_kRef_chimpanzee/cross_species_embedding_data_human_chimpanzee_CrossSpecies_kRef_chimpanzee.npz" \
        --average_bp_dir "results/2_masked_average_blueprints/" \
        --n_tracts 20 \
        --tract_names "AC,AF,AR,CBD,CBP,CBT,CST,FA,FMI,FMA,FX,IFOF,ILF,MDLF,OR,SLF I,SLF II,SLF III,UF,VOF" \
        --port 8051 
    ```
* **Key Arguments**:
    * `--npz_file`: Path to the `.npz` output file from Script 6.
    * `--average_bp_dir`: Path to masked average blueprints (Script 2 output), needed for spider plots.
    * `--n_tracts`, `--tract_names`: Configuration for spider plots.
    * `--host`, `--port`, `--debug`: For running the Dash application.
* **Accessing the App**: After running, open your web browser and go to `http://<host>:<port>/` (e.g., `http://127.0.0.1:8051/`).

### Script 8: Plot Cross-Species Gradients (Static Scatter Plots)
* **Name**: `8_plot_cross_species_gradients.py`
* **Function**: Generates static 2D scatter plots from the cross-species gradient data (`.npz` file) created by Script 6. This is useful for creating publication-quality figures of specific gradient comparisons (e.g., G1 vs G2, G1 vs G3).
* **Example Command**:
    ```bash
    python code/8_plot_cross_species_gradients.py \
        --npz_file "results/6_cross_species_gradients/intermediates/human_chimpanzee_CrossSpecies_kRef_chimpanzee/cross_species_embedding_data_human_chimpanzee_CrossSpecies_kRef_chimpanzee.npz" \
        --output_dir "results/8_static_cross_species_plots/" \
        --gradient_pairs "0_1,0_2"
    ```
* **Key Arguments**:
    * `--npz_file`: Path to the `.npz` output file from Script 6 containing the cross-species embedding data.
    * `--output_dir`: Directory where the output `.png` scatter plots will be saved.
    * `--gradient_pairs`: Comma-separated list of gradient pairs to plot. The indices are 0-based. For example, `"0_1"` plots Gradient 1 vs Gradient 2. `"0_1,0_2,1_2"` would create three separate plots.

### Script 9: Plot Consolidated Spider Plots
* **Name**: `9_plot_consolidated_spider_plots.py`
* **Function**: For each specified cross-species gradient, this script identifies the vertices (or centroids) that show the minimum and maximum expression of that gradient for each species/hemisphere. It then generates two consolidated spider plots per gradient: one for the max-expressing vertices and one for the min-expressing vertices, overlaying the blueprint profiles from all four species/hemisphere combinations.
* **Example Command**:
    ```bash
    python code/9_plot_consolidated_spider_plots.py \
        --npz_file "results/6_cross_species_gradients/intermediates/human_chimpanzee_CrossSpecies_kRef_chimpanzee/cross_species_embedding_data_human_chimpanzee_CrossSpecies_kRef_chimpanzee.npz" \
        --masked_blueprint_dir "results/2_masked_average_blueprints/" \
        --downsampled_data_dir "results/5_downsampled_blueprints/" \
        --mask_base_dir "data/masks/" \
        --output_dir "results/9_consolidated_spider_plots/" \
        --gradients "0,1" \
        --target_k_species "chimpanzee"
    ```
* **Key Arguments**:
    * `--npz_file`: Path to the cross-species `.npz` file from script 6.
    * `--masked_blueprint_dir`: Directory for masked average blueprints (script 2 output), used to get the blueprint profiles for plotting.
    * `--downsampled_data_dir`: Directory for downsampled data (script 5 output), needed to map centroids back to original vertices for non-target species.
    * `--mask_base_dir`: Directory for all species' masks, used to identify original temporal lobe vertices.
    * `--output_dir`: Directory to save the output spider plot images.
    * `--gradients`: Comma-separated list of 0-indexed gradients to analyze.
    * `--target_k_species`: The species that was used as the reference for k-means downsampling (e.g., 'chimpanzee'). This is crucial for correctly locating data for other species.

<<<<<<< HEAD
### Script 10: Run Permutation Analysis
* **Name**: `10_run_permutation_analysis.py`
* **Function**: Performs permutation testing to compare the mean gradient values between different groups (e.g., Human L vs. Human R, Human L vs. Chimp L). It prints the results to the console and can optionally save histograms of the null distributions.
* **Example Command**:
    ```bash
    python code/10_run_permutation_analysis.py \
        --npz_file "results/6_cross_species_gradients/intermediates/human_chimpanzee_CrossSpecies_kRef_chimpanzee/cross_species_embedding_data_human_chimpanzee_CrossSpecies_kRef_chimpanzee.npz" \
        --output_dir "results/10_permutation_analysis/" \
        --gradient_index 0 \
        --n_permutations 10000
    ```
* **Key Arguments**:
    * `--npz_file`: Path to the cross-species `.npz` file from script 6.
    * `--output_dir`: Directory where output histograms will be saved.
    * `--gradient_index`: The 0-indexed gradient to analyze.
    * `--n_permutations`: The number of permutations to run for the test.
    * `--alpha`: The significance level.
    * `--no_histograms`: A flag to disable the generation of histogram plots.

=======
>>>>>>> 037ca0e6
## Outputs

The pipeline generates several types of outputs in the specified `results` subdirectories:

* **Averaged Blueprints**: `.func.gii` files (Script 1).
* **Masked Blueprints**: `.func.gii` files, focused on the ROI (Script 2).
* **Individual Species Gradients**: `.func.gii` gradient maps, `.npy` intermediate files, and dimensionality evaluation plots (Script 3).
* **Static Gradient Scatter Plots**: `.png` files (Script 4).
* **Downsampled Blueprint Data**: `.npy` files for centroids and labels, and a visual `.func.gii` (Script 5).
* **Cross-Species Gradients**:
    * Remapped `.func.gii` gradient files for each species.
    * An `.npz` archive containing the raw joint embedding, segment information, and eigenvalues.
    * Intermediate `.npy` files and dimensionality evaluation plots (Script 6).
* **Interactive Visualization**: A web application (Script 7).
* **Cross-Species Scatter Plots**: Static `.png` files showing relationships between different cross-species gradients (Script 8).
<<<<<<< HEAD
* **Consolidated Spider Plots**: `.png` files showing the blueprint profiles of the vertices that express the minimum and maximum values for each cross-species gradient (Script 9).
* **Permutation Analysis**: Console output with statistical results and optional `.png` histograms of null distributions (Script 10).
=======
* **Consolidated Spider Plots**: `.png` files showing the blueprint profiles of the vertices that express the minimum and maximum values for each cross-species gradient (Script 9).
>>>>>>> 037ca0e6
<|MERGE_RESOLUTION|>--- conflicted
+++ resolved
@@ -17,11 +17,8 @@
     * [Script 7: Interactive Gradient Visualization (Dash App)](#script-7-interactive-gradient-visualization-dash-app)
     * [Script 8: Plot Cross-Species Gradients (Static Scatter Plots)](#script-8-plot-cross-species-gradients-static-scatter-plots)
     * [Script 9: Plot Consolidated Spider Plots](#script-9-plot-consolidated-spider-plots)
-<<<<<<< HEAD
     * [Script 10: Run Permutation Analysis](#script-10-run-permutation-analysis)
-=======
-
->>>>>>> 037ca0e6
+
 5.  [Outputs](#outputs)
 
 ## Prerequisites
@@ -81,15 +78,9 @@
 │       └── <species_name>/         # Remapped cross-species gradients per species
 │           └── cross_species_gradients_remapped/
 │   ├── 8_static_cross_species_plots/ # Output of Script 8
-<<<<<<< HEAD
 │   ├── 9_consolidated_spider_plots/  # Output of Script 9
 │   └── 10_permutation_analysis/      # Output of Script 10
 └── code/                        # Where your Python scripts (1-10) reside
-=======
-│   └── 9_consolidated_spider_plots/  # Output of Script 9
-└── code/                        # Where your Python scripts (1-9) reside
-
->>>>>>> 037ca0e6
 ├── 1_average_blueprints.py
 ├── 2_mask_blueprints.py
 ├── 3_individual_species_gradients.py
@@ -98,13 +89,9 @@
 ├── 6_cross_species_gradients.py
 ├── 7_interactive_analyse_cross_species.py
 ├── 8_plot_cross_species_gradients.py
-<<<<<<< HEAD
 ├── 9_plot_consolidated_spider_plots.py
 └── 10_run_permutation_analysis.py
-=======
-└── 9_plot_consolidated_spider_plots.py
-
->>>>>>> 037ca0e6
+
 ```
 
 *Adjust paths in the script commands according to your actual structure.*
@@ -306,7 +293,6 @@
     * `--gradients`: Comma-separated list of 0-indexed gradients to analyze.
     * `--target_k_species`: The species that was used as the reference for k-means downsampling (e.g., 'chimpanzee'). This is crucial for correctly locating data for other species.
 
-<<<<<<< HEAD
 ### Script 10: Run Permutation Analysis
 * **Name**: `10_run_permutation_analysis.py`
 * **Function**: Performs permutation testing to compare the mean gradient values between different groups (e.g., Human L vs. Human R, Human L vs. Chimp L). It prints the results to the console and can optionally save histograms of the null distributions.
@@ -326,8 +312,6 @@
     * `--alpha`: The significance level.
     * `--no_histograms`: A flag to disable the generation of histogram plots.
 
-=======
->>>>>>> 037ca0e6
 ## Outputs
 
 The pipeline generates several types of outputs in the specified `results` subdirectories:
@@ -343,9 +327,5 @@
     * Intermediate `.npy` files and dimensionality evaluation plots (Script 6).
 * **Interactive Visualization**: A web application (Script 7).
 * **Cross-Species Scatter Plots**: Static `.png` files showing relationships between different cross-species gradients (Script 8).
-<<<<<<< HEAD
 * **Consolidated Spider Plots**: `.png` files showing the blueprint profiles of the vertices that express the minimum and maximum values for each cross-species gradient (Script 9).
-* **Permutation Analysis**: Console output with statistical results and optional `.png` histograms of null distributions (Script 10).
-=======
-* **Consolidated Spider Plots**: `.png` files showing the blueprint profiles of the vertices that express the minimum and maximum values for each cross-species gradient (Script 9).
->>>>>>> 037ca0e6
+* **Permutation Analysis**: Console output with statistical results and optional `.png` histograms of null distributions (Script 10).